package com.mehmandarov.beam;

import com.fasterxml.jackson.core.type.TypeReference;
import com.fasterxml.jackson.databind.ObjectMapper;
import org.apache.beam.sdk.Pipeline;
import org.apache.beam.sdk.io.TextIO;
import org.apache.beam.sdk.options.Default;
import org.apache.beam.sdk.options.Description;
import org.apache.beam.sdk.options.PipelineOptions;
import org.apache.beam.sdk.options.PipelineOptionsFactory;
import org.apache.beam.sdk.options.Validation;
import org.apache.beam.sdk.transforms.DoFn;
import org.apache.beam.sdk.transforms.MapElements;
import org.apache.beam.sdk.transforms.ParDo;
import org.apache.beam.sdk.transforms.SimpleFunction;
import org.apache.beam.sdk.values.KV;
import org.apache.beam.sdk.values.PCollection;
import org.apache.beam.sdk.values.TypeDescriptor;
import org.slf4j.Logger;
import org.slf4j.LoggerFactory;

import java.io.IOException;
import java.util.ArrayList;
import java.util.LinkedHashMap;
import java.util.Map;


public class OsloCityBikeBasic {

    private static final Logger log = LoggerFactory.getLogger(OsloCityBikeBasic.class);

    static DoFn<String, KV<Integer, LinkedHashMap>> fnExtractStationMetaDataFromJSON() {
        return new DoFn<String, KV<Integer, LinkedHashMap>>() {
            @ProcessElement
            public void extractStationMetaDataFn(@Element String jsonElement, OutputReceiver<KV<Integer, LinkedHashMap>> receiver) {
                try {
                    ObjectMapper objectMapper = new ObjectMapper();
                    Map<String, ArrayList> map = objectMapper.readValue(jsonElement, new TypeReference<Map<String, Object>>() {
                    });
                    for (Object o : map.get("stations")) {
                        if (o != null) {
                            LinkedHashMap stationMetaDataItem = (LinkedHashMap) o;

                            // simplify the metadata object a bit
                            stationMetaDataItem.put("station_center_lat",
                                    ((LinkedHashMap) stationMetaDataItem.getOrDefault("center",
                                            new LinkedHashMap<String, LinkedHashMap>())).getOrDefault("latitude", ""));
                            stationMetaDataItem.put("station_center_lon",
                                    ((LinkedHashMap) stationMetaDataItem.getOrDefault("center",
                                            new LinkedHashMap<String, LinkedHashMap>())).getOrDefault("longitude", ""));
                            stationMetaDataItem.remove("center");
                            stationMetaDataItem.remove("bounds");

                            receiver.output(KV.of((Integer) stationMetaDataItem.get("id"), stationMetaDataItem));
                        }
                    }
                } catch (IOException e) {
                    e.printStackTrace();
                } catch (NullPointerException e) {
                    log.error("********ERROR – ExtractStationMetaDataFromJSON ******** :" + e);
                }
            }
        };
    }

<<<<<<< HEAD
    /** A SimpleFunction that attempts to convert any objects into a printable string. */
    public static class FormatAnythingAsTextFn extends SimpleFunction<Object, String> {
        @Override
        public String apply(Object input) {
            return input.toString();
=======
    /**
     * A PTransform that converts a PCollection containing lines of text into a PCollection of
     * LinkedHashMap with station availability data.
     */
    public static class StationMetadata extends PTransform<PCollection<String>, PCollection<KV<Integer, LinkedHashMap>>> {
        @Override
        public PCollection<KV<Integer, LinkedHashMap>> expand(PCollection<String> elements) {

            // Convert lines of text into LinkedHashMap.
            PCollection<KV<Integer, LinkedHashMap>> stations = elements.apply(
                    ParDo.of(new ExtractStationMetaDataFromJSON()));

            return stations;
>>>>>>> b58090d4
        }
    }

    /**
     * Options supported by {@link OsloCityBikeBasic}.
     *
     * <p> Defining your own configuration options. Here, you can add your own arguments
     * to be processed by the command-line parser, and specify default values for them. You can then
     * access the options values in your pipeline code.
     *
     * <p>Inherits standard configuration options.
     */
    public interface OsloCityBikeOptions extends PipelineOptions {

        /**
         * By default, the code reads from a public dataset containing a subset of
         * bike station metadata for city bikes. Set this option to choose a different input file or glob
         * (i.e. partial names with *, like "*-stations.txt").
         */
        @Description("Path of the file with the availability data")
        @Default.String("src/main/resources/bikedata-stations-example.txt")
        String getStationMetadataInputFile();
        void setStationMetadataInputFile(String value);

        /**
         * Set this required option to specify where to write the output for station availability data.
         */
        @Description("Path of the file containing station availability data")
        @Default.String("citybikes-stations-availability")
        @Validation.Required
        String getStationOutput();
        void setStationOutput(String value);

        /**
         * Set this required option to specify where to write the output for station metadata.
         */
        @Description("Path of the file containing station metadata")
        @Default.String("citybikes-stations-metadata")
        @Validation.Required
        String getMetadataOutput();
        void setMetadataOutput(String value);

    }

    static void processOsloCityBikeData(OsloCityBikeOptions options) {
        // Create a pipeline for station meta data
        Pipeline pipeline = Pipeline.create(options);

        PCollection <KV<Integer, LinkedHashMap>> stationMetadata = pipeline
                .apply("ReadLines: StationMetadataInputFiles", TextIO.read().from(options.getStationMetadataInputFile()))
                .apply("Station Metadata", ParDo.of(fnExtractStationMetaDataFromJSON()));

        stationMetadata.apply(MapElements.into(TypeDescriptor.of(String.class)).via(o -> o.toString()))
                .apply("WriteStationMetaData", TextIO.write().to(options.getMetadataOutput()));
        // RETURNS:
        // KV{157, {id=157, in_service=true, title=Nylandsveien, subtitle=mellom Norbygata og Urtegata, number_of_locks=30, station_center_lat=59.91562, station_center_lon=10.762248}}
        // ---

        pipeline.run().waitUntilFinish();

    }

    public static void main(String[] args) {
        OsloCityBikeOptions options = PipelineOptionsFactory.fromArgs(args).withValidation()
                .as(OsloCityBikeOptions.class);

        processOsloCityBikeData(options);
    }
}


/*
export JAVA_HOME=`/usr/libexec/java_home -v 1.8`


mvn compile exec:java \
      -Pdirect-runner \
      -Dexec.mainClass=com.mehmandarov.beam.OsloCityBikeBasic \
      -Dexec.args=" \
        --stationMetadataInputFile=src/main/resources/bikedata-stations-example.txt \
        --stationOutput=bikedatalocal"
 */<|MERGE_RESOLUTION|>--- conflicted
+++ resolved
@@ -63,13 +63,7 @@
         };
     }
 
-<<<<<<< HEAD
-    /** A SimpleFunction that attempts to convert any objects into a printable string. */
-    public static class FormatAnythingAsTextFn extends SimpleFunction<Object, String> {
-        @Override
-        public String apply(Object input) {
-            return input.toString();
-=======
+  
     /**
      * A PTransform that converts a PCollection containing lines of text into a PCollection of
      * LinkedHashMap with station availability data.
@@ -83,10 +77,10 @@
                     ParDo.of(new ExtractStationMetaDataFromJSON()));
 
             return stations;
->>>>>>> b58090d4
         }
     }
 
+  
     /**
      * Options supported by {@link OsloCityBikeBasic}.
      *
